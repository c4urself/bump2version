--- conflicted
+++ resolved
@@ -614,13 +614,8 @@
         logger.info(new_config.getvalue())
 
         if write_to_config_file:
-<<<<<<< HEAD
-            with io.open(config_file, "wt", encoding="utf-8", newline=config_newlines) as f:
+            with open(config_file, "wt", encoding="utf-8", newline=config_newlines) as f:
                 f.write(new_config.getvalue().strip() + "\n")
-=======
-            with open(config_file, "wt", encoding="utf-8", newline=config_newlines) as f:
-                f.write(new_config.getvalue())
->>>>>>> 1b06fc71
 
     except UnicodeEncodeError:
         warnings.warn(
