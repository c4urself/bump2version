# -*- coding: utf-8 -*-
import argparse
import logging
import os
import platform
import warnings
import subprocess
from configparser import RawConfigParser
from datetime import datetime
from functools import partial
from shlex import split as shlex_split
from textwrap import dedent
from unittest import mock

import pytest
from testfixtures import LogCapture

import bumpversion
from bumpversion import exceptions
from bumpversion.cli import DESCRIPTION, main, split_args_in_optional_and_positional


def _get_subprocess_env():
    env = os.environ.copy()
    env['HGENCODING'] = 'utf-8'
    return env


SUBPROCESS_ENV = _get_subprocess_env()
call = partial(subprocess.call, env=SUBPROCESS_ENV, shell=True)
check_call = partial(subprocess.check_call, env=SUBPROCESS_ENV)
check_output = partial(subprocess.check_output,  env=SUBPROCESS_ENV)
run = partial(subprocess.run, env=SUBPROCESS_ENV)

xfail_if_no_git = pytest.mark.xfail(
  call("git version") != 0,
  reason="git is not installed"
)

xfail_if_no_hg = pytest.mark.xfail(
  call("hg version") != 0,
  reason="hg is not installed"
)

VCS_GIT = pytest.param("git", marks=xfail_if_no_git())
VCS_MERCURIAL = pytest.param("hg", marks=xfail_if_no_hg())
COMMIT = "[bumpversion]\ncommit = True"
COMMIT_NOT_TAG = "[bumpversion]\ncommit = True\ntag = False"


@pytest.fixture(params=[VCS_GIT, VCS_MERCURIAL])
def vcs(request):
    """Return all supported VCS systems (git, hg)."""
    return request.param


@pytest.fixture(params=[VCS_GIT])
def git(request):
    """Return git as VCS (not hg)."""
    return request.param


@pytest.fixture(params=['.bumpversion.cfg', 'setup.cfg'])
def configfile(request):
    """Return both config-file styles ('.bumpversion.cfg', 'setup.cfg')."""
    return request.param


@pytest.fixture(params=[
    "file",
    "file(suffix)",
    "file (suffix with space)",
    "file (suffix lacking closing paren",
])
def file_keyword(request):
    """Return multiple possible styles for the bumpversion:file keyword."""
    return request.param


try:
    RawConfigParser(empty_lines_in_values=False)
    using_old_configparser = False
except TypeError:
    using_old_configparser = True

xfail_if_old_configparser = pytest.mark.xfail(
  using_old_configparser,
  reason="configparser doesn't support empty_lines_in_values"
)


def _mock_calls_to_string(called_mock):
    return ["{}|{}|{}".format(
        name,
        args[0] if len(args) > 0 else args,
        repr(kwargs) if len(kwargs) > 0 else ""
    ) for name, args, kwargs in called_mock.mock_calls]


EXPECTED_OPTIONS = r"""
[-h]
[--config-file FILE]
[--verbose]
[--list]
[--allow-dirty]
[--parse REGEX]
[--serialize FORMAT]
[--search SEARCH]
[--replace REPLACE]
[--current-version VERSION]
[--no-configured-files]
[--dry-run]
--new-version VERSION
[--commit | --no-commit]
[--tag | --no-tag]
[--sign-tags | --no-sign-tags]
[--tag-name TAG_NAME]
[--tag-message TAG_MESSAGE]
[--message COMMIT_MSG]
part
[file [file ...]]
""".strip().splitlines()

EXPECTED_USAGE = (r"""

%s

positional arguments:
  part                  Part of the version to be bumped.
  file                  Files to change (default: [])

optional arguments:
  -h, --help            show this help message and exit
  --config-file FILE    Config file to read most of the variables from
                        (default: .bumpversion.cfg)
  --verbose             Print verbose logging to stderr (default: 0)
  --list                List machine readable information (default: False)
  --allow-dirty         Don't abort if working directory is dirty (default:
                        False)
  --parse REGEX         Regex parsing the version string (default:
                        (?P<major>\d+)\.(?P<minor>\d+)\.(?P<patch>\d+))
  --serialize FORMAT    How to format what is parsed back to a version
                        (default: ['{major}.{minor}.{patch}'])
  --search SEARCH       Template for complete string to search (default:
                        {current_version})
  --replace REPLACE     Template for complete string to replace (default:
                        {new_version})
  --current-version VERSION
                        Version that needs to be updated (default: None)
  --no-configured-files
                        Only replace the version in files specified on the
                        command line, ignoring the files from the
                        configuration file. (default: False)
  --dry-run, -n         Don't write any files, just pretend. (default: False)
  --new-version VERSION
                        New version that should be in the files (default:
                        None)
  --commit              Commit to version control (default: False)
  --no-commit           Do not commit to version control
  --tag                 Create a tag in version control (default: False)
  --no-tag              Do not create a tag in version control
  --sign-tags           Sign tags if created (default: False)
  --no-sign-tags        Do not sign tags if created
  --tag-name TAG_NAME   Tag name (only works with --tag) (default:
                        v{new_version})
  --tag-message TAG_MESSAGE
                        Tag message (default: Bump version: {current_version}
                        → {new_version})
  --message COMMIT_MSG, -m COMMIT_MSG
                        Commit message (default: Bump version:
                        {current_version} → {new_version})
""" % DESCRIPTION).lstrip()


def test_usage_string(tmpdir, capsys):
    tmpdir.chdir()

    with pytest.raises(SystemExit):
        main(['--help'])

    out, err = capsys.readouterr()
    assert err == ""

    for option_line in EXPECTED_OPTIONS:
        assert option_line in out, "Usage string is missing {}".format(option_line)

    assert EXPECTED_USAGE in out


def test_usage_string_fork(tmpdir):
    tmpdir.chdir()

    if platform.system() == "Windows":
        # There are encoding problems on Windows with the encoding of →
        tmpdir.join(".bumpversion.cfg").write(dedent("""
             [bumpversion]
             message: Bump version: {current_version} to {new_version}
             tag_message: 'Bump version: {current_version} to {new_version}
             """))

    try:
        out = check_output('bumpversion --help', shell=True, stderr=subprocess.STDOUT)
    except subprocess.CalledProcessError as e:
        out = e.output

    if b'usage: bumpversion [-h]' not in out:
        print(out)

    assert b'usage: bumpversion [-h]' in out


def test_regression_help_in_work_dir(tmpdir, capsys, vcs):
    tmpdir.chdir()
    tmpdir.join("some_source.txt").write("1.7.2013")
    check_call([vcs, "init"])
    check_call([vcs, "add", "some_source.txt"])
    check_call([vcs, "commit", "-m", "initial commit"])
    check_call([vcs, "tag", "v1.7.2013"])

    with pytest.raises(SystemExit):
        main(['--help'])

    out, err = capsys.readouterr()

    for option_line in EXPECTED_OPTIONS:
        assert option_line in out, "Usage string is missing {}".format(option_line)

    if vcs == "git":
        assert "Version that needs to be updated (default: 1.7.2013)" in out
    else:
        assert EXPECTED_USAGE in out


def test_defaults_in_usage_with_config(tmpdir, capsys):
    tmpdir.chdir()
    tmpdir.join("my_defaults.cfg").write("""[bumpversion]
current_version: 18
new_version: 19
[bumpversion:file:file1]
[bumpversion:file:file2]
[bumpversion:file:file3]""")
    with pytest.raises(SystemExit):
        main(['--config-file', 'my_defaults.cfg', '--help'])

    out, err = capsys.readouterr()

    assert "Version that needs to be updated (default: 18)" in out
    assert "New version that should be in the files (default: 19)" in out
    assert "[--current-version VERSION]" in out
    assert "[--new-version VERSION]" in out
    assert "[file [file ...]]" in out


def test_missing_explicit_config_file(tmpdir):
    tmpdir.chdir()
    with pytest.raises(argparse.ArgumentTypeError):
        main(['--config-file', 'missing.cfg'])


def test_simple_replacement(tmpdir):
    tmpdir.join("VERSION").write("1.2.0")
    tmpdir.chdir()
    main(shlex_split("patch --current-version 1.2.0 --new-version 1.2.1 VERSION"))
    assert "1.2.1" == tmpdir.join("VERSION").read()


def test_simple_replacement_in_utf8_file(tmpdir):
    tmpdir.join("VERSION").write("Kröt1.3.0".encode(), 'wb')
    tmpdir.chdir()
    out = tmpdir.join("VERSION").read('rb')
    main(shlex_split("patch --verbose --current-version 1.3.0 --new-version 1.3.1 VERSION"))
    out = tmpdir.join("VERSION").read('rb')
    assert "'Kr\\xc3\\xb6t1.3.1'" in repr(out)


def test_config_file(tmpdir):
    tmpdir.join("file1").write("0.9.34")
    tmpdir.join("my_bump_config.cfg").write("""[bumpversion]
current_version: 0.9.34
new_version: 0.9.35
[bumpversion:file:file1]""")

    tmpdir.chdir()
    main(shlex_split("patch --config-file my_bump_config.cfg"))

    assert "0.9.35" == tmpdir.join("file1").read()


def test_default_config_files(tmpdir, configfile):
    tmpdir.join("file2").write("0.10.2")
    tmpdir.join(configfile).write("""[bumpversion]
current_version: 0.10.2
new_version: 0.10.3
[bumpversion:file:file2]""")

    tmpdir.chdir()
    main(['patch'])

    assert "0.10.3" == tmpdir.join("file2").read()


def test_glob_keyword(tmpdir, configfile):
    tmpdir.join("file1.txt").write("0.9.34")
    tmpdir.join("file2.txt").write("0.9.34")
    tmpdir.join(configfile).write("""[bumpversion]
current_version: 0.9.34
new_version: 0.9.35
[bumpversion:glob:*.txt]""")

    tmpdir.chdir()
    main(["patch"])
    assert "0.9.35" == tmpdir.join("file1.txt").read()
    assert "0.9.35" == tmpdir.join("file2.txt").read()

def test_glob_keyword_recursive(tmpdir, configfile):
    tmpdir.mkdir("subdir").mkdir("subdir2")
    file1 = tmpdir.join("subdir").join("file1.txt")
    file1.write("0.9.34")
    file2 = tmpdir.join("subdir").join("subdir2").join("file2.txt")
    file2.write("0.9.34")
    tmpdir.join(configfile).write("""[bumpversion]
current_version: 0.9.34
new_version: 0.9.35
[bumpversion:glob:**/*.txt]""")

    tmpdir.chdir()
    main(["patch"])
    assert "0.9.35" == file1.read()
    assert "0.9.35" == file2.read()


def test_file_keyword_with_suffix_is_accepted(tmpdir, configfile, file_keyword):
    tmpdir.join("file2").write("0.10.2")
    tmpdir.join(configfile).write(
        """[bumpversion]
    current_version: 0.10.2
    new_version: 0.10.3
    [bumpversion:%s:file2]
    """ % file_keyword
    )

    tmpdir.chdir()
    main(['patch'])

    assert "0.10.3" == tmpdir.join("file2").read()


def test_multiple_config_files(tmpdir):
    tmpdir.join("file2").write("0.10.2")
    tmpdir.join("setup.cfg").write("""[bumpversion]
current_version: 0.10.2
new_version: 0.10.3
[bumpversion:file:file2]""")
    tmpdir.join(".bumpversion.cfg").write("""[bumpversion]
current_version: 0.10.2
new_version: 0.10.4
[bumpversion:file:file2]""")

    tmpdir.chdir()
    main(['patch'])

    assert "0.10.4" == tmpdir.join("file2").read()


def test_single_file_processed_twice(tmpdir):
    """
    Verify that a single file "file2" can be processed twice.

    Use two file_ entries, both with a different suffix after
    the underscore.
    Employ different parse/serialize and search/replace configs
    to verify correct interpretation.
    """
    tmpdir.join("file2").write("dots: 0.10.2\ndashes: 0-10-2")
    tmpdir.join("setup.cfg").write("""[bumpversion]
current_version: 0.10.2
new_version: 0.10.3
[bumpversion:file:file2]""")
    tmpdir.join(".bumpversion.cfg").write(r"""[bumpversion]
current_version: 0.10.2
new_version: 0.10.4
[bumpversion:file (version with dots):file2]
search = dots: {current_version}
replace = dots: {new_version}
[bumpversion:file (version with dashes):file2]
search = dashes: {current_version}
replace = dashes: {new_version}
parse = (?P<major>\d+)-(?P<minor>\d+)-(?P<patch>\d+)
serialize = {major}-{minor}-{patch}
""")

    tmpdir.chdir()
    main(['patch'])

    assert "dots: 0.10.4\ndashes: 0-10-4" == tmpdir.join("file2").read()


def test_config_file_is_updated(tmpdir):
    tmpdir.join("file3").write("0.0.13")
    tmpdir.join(".bumpversion.cfg").write("""[bumpversion]
current_version: 0.0.13
new_version: 0.0.14
[bumpversion:file:file3]""")

    tmpdir.chdir()
    main(['patch', '--verbose'])

    assert """[bumpversion]
current_version = 0.0.14

[bumpversion:file:file3]
""" == tmpdir.join(".bumpversion.cfg").read()


def test_dry_run(tmpdir, vcs):
    tmpdir.chdir()

    config = """[bumpversion]
current_version = 0.12.0
tag = True
commit = True
message = DO NOT BUMP VERSIONS WITH THIS FILE
[bumpversion:file:file4]
"""

    version = "0.12.0"

    tmpdir.join("file4").write(version)
    tmpdir.join(".bumpversion.cfg").write(config)

    check_call([vcs, "init"])
    check_call([vcs, "add", "file4"])
    check_call([vcs, "add", ".bumpversion.cfg"])
    check_call([vcs, "commit", "-m", "initial commit"])

    main(['patch', '--dry-run'])

    assert config == tmpdir.join(".bumpversion.cfg").read()
    assert version == tmpdir.join("file4").read()

    vcs_log = check_output([vcs, "log"]).decode('utf-8')

    assert "initial commit" in vcs_log
    assert "DO NOT" not in vcs_log


def test_dry_run_verbose_log(tmpdir, vcs):
    tmpdir.chdir()

    version = "0.12.0"
    patch = "0.12.1"
    v_parts = version.split('.')
    p_parts = patch.split('.')
    file = "file4"
    message = "DO NOT BUMP VERSIONS WITH THIS FILE"
    config = """[bumpversion]
current_version = {version}
tag = True
commit = True
message = {message}

[bumpversion:file:{file}]

""".format(version=version, file=file, message=message)

    bumpcfg = ".bumpversion.cfg"
    tmpdir.join(file).write(version)
    tmpdir.join(bumpcfg).write(config)

    check_call([vcs, "init"])
    check_call([vcs, "add", file])
    check_call([vcs, "add", bumpcfg])
    check_call([vcs, "commit", "-m", "initial commit"])

    with LogCapture(level=logging.INFO) as log_capture:
        main(['patch', '--dry-run', '--verbose'])

    vcs_name = "Mercurial" if vcs == "hg" else "Git"
    log_capture.check_present(
        # generic --verbose entries
        ('bumpversion.cli', 'INFO', 'Reading config file {}:'.format(bumpcfg)),
        ('bumpversion.cli', 'INFO', config),
        ('bumpversion.version_part', 'INFO',
         "Parsing version '{}' using regexp '(?P<major>\\d+)\\.(?P<minor>\\d+)\\.(?P<patch>\\d+)'".format(version)),
        ('bumpversion.version_part', 'INFO',
         'Parsed the following values: major={}, minor={}, patch={}'.format(v_parts[0], v_parts[1], v_parts[2])),
        ('bumpversion.cli', 'INFO', "Attempting to increment part 'patch'"),
        ('bumpversion.cli', 'INFO',
         'Values are now: major={}, minor={}, patch={}'.format(p_parts[0], p_parts[1], p_parts[2])),
        ('bumpversion.cli', 'INFO', "Dry run active, won't touch any files."),  # only in dry-run mode
        ('bumpversion.version_part', 'INFO',
         "Parsing version '{}' using regexp '(?P<major>\\d+)\\.(?P<minor>\\d+)\\.(?P<patch>\\d+)'".format(patch)),
        ('bumpversion.version_part', 'INFO',
         'Parsed the following values: major={}, minor={}, patch={}'.format(p_parts[0], p_parts[1], p_parts[2])),
        ('bumpversion.cli', 'INFO', "New version will be '{}'".format(patch)),
        ('bumpversion.cli', 'INFO', 'Asserting files {} contain the version string...'.format(file)),
        ('bumpversion.utils', 'INFO', "Found '{v}' in {f} at line 0: {v}".format(v=version, f=file)),  # verbose
        ('bumpversion.utils', 'INFO', 'Would change file {}:'.format(file)),  # dry-run change to 'would'
        ('bumpversion.utils', 'INFO',
         '--- a/{f}\n+++ b/{f}\n@@ -1 +1 @@\n-{v}\n+{p}'.format(f=file, v=version, p=patch)),
        ('bumpversion.list', 'INFO', 'current_version={}'.format(version)),
        ('bumpversion.list', 'INFO', 'tag=True'),
        ('bumpversion.list', 'INFO', 'commit=True'),
        ('bumpversion.list', 'INFO', 'message={}'.format(message)),
        ('bumpversion.list', 'INFO', 'new_version={}'.format(patch)),
        ('bumpversion.cli', 'INFO', 'Would write to config file {}:'.format(bumpcfg)),  # dry-run 'would'
        ('bumpversion.cli', 'INFO', config.replace(version, patch)),
        # following entries are only present if both --verbose and --dry-run are specified
        # all entries use 'would do x' variants instead of 'doing x'
        ('bumpversion.cli', 'INFO', 'Would prepare {vcs} commit'.format(vcs=vcs_name)),
        ('bumpversion.cli', 'INFO', "Would add changes in file '{file}' to {vcs}".format(file=file, vcs=vcs_name)),
        ('bumpversion.cli', 'INFO', "Would add changes in file '{file}' to {vcs}".format(file=bumpcfg, vcs=vcs_name)),
        ('bumpversion.cli', 'INFO', "Would commit to {vcs} with message '{msg}'".format(msg=message, vcs=vcs_name)),
        ('bumpversion.cli', 'INFO',
         "Would tag 'v{p}' with message 'Bump version: {v} → {p}' in {vcs} and not signing"
         .format(v=version, p=patch, vcs=vcs_name)),
        order_matters=True
    )


def test_bump_version(tmpdir):
    tmpdir.join("file5").write("1.0.0")
    tmpdir.chdir()
    main(['patch', '--current-version', '1.0.0', 'file5'])

    assert '1.0.1' == tmpdir.join("file5").read()


def test_bump_version_custom_main(tmpdir):
    tmpdir.join("file6").write("XXX1;0;0")
    tmpdir.chdir()
    main([
         '--current-version', 'XXX1;0;0',
         '--parse', r'XXX(?P<spam>\d+);(?P<blob>\d+);(?P<slurp>\d+)',
         '--serialize', 'XXX{spam};{blob};{slurp}',
         'blob',
         'file6'
         ])

    assert 'XXX1;1;0' == tmpdir.join("file6").read()


def test_bump_version_custom_parse_serialize_configfile(tmpdir):
    tmpdir.join("file12").write("ZZZ8;0;0")
    tmpdir.chdir()

    tmpdir.join(".bumpversion.cfg").write(r"""[bumpversion]
current_version = ZZZ8;0;0
serialize = ZZZ{spam};{blob};{slurp}
parse = ZZZ(?P<spam>\d+);(?P<blob>\d+);(?P<slurp>\d+)
[bumpversion:file:file12]
""")

    main(['blob'])

    assert 'ZZZ8;1;0' == tmpdir.join("file12").read()


def test_bumpversion_custom_parse_semver(tmpdir):
    tmpdir.join("file15").write("XXX1.1.7-master+allan1")
    tmpdir.chdir()
    main([
         '--current-version', '1.1.7-master+allan1',
         '--parse', r'(?P<major>\d+).(?P<minor>\d+).(?P<patch>\d+)(-(?P<pre_release>[^\+]+))?(\+(?P<meta>.*))?',
         '--serialize', '{major}.{minor}.{patch}-{pre_release}+{meta}',
         'meta',
         'file15'
         ])

    assert 'XXX1.1.7-master+allan2' == tmpdir.join("file15").read()


def test_bump_version_missing_part(tmpdir):
    tmpdir.join("file5").write("1.0.0")
    tmpdir.chdir()
    with pytest.raises(
            exceptions.InvalidVersionPartException,
            match="No part named 'bugfix'"
    ):
        main(['bugfix', '--current-version', '1.0.0', 'file5'])


def test_dirty_work_dir(tmpdir, vcs):
    tmpdir.chdir()
    check_call([vcs, "init"])
    tmpdir.join("dirty").write("i'm dirty")

    check_call([vcs, "add", "dirty"])
    vcs_name = "Mercurial" if vcs == "hg" else "Git"
    vcs_output = "A dirty" if vcs == "hg" else "A  dirty"

    with pytest.raises(exceptions.WorkingDirectoryIsDirtyException):
        with LogCapture() as log_capture:
            main(['patch', '--current-version', '1', '--new-version', '2', 'file7'])

    log_capture.check_present(
        (
            'bumpversion.cli',
            'WARNING',
            "{} working directory is not clean:\n"
            "{}\n"
            "\n"
            "Use --allow-dirty to override this if you know what you're doing.".format(
                vcs_name,
                vcs_output
            )
        )
    )


def test_force_dirty_work_dir(tmpdir, vcs):
    tmpdir.chdir()
    check_call([vcs, "init"])
    tmpdir.join("dirty2").write("i'm dirty! 1.1.1")

    check_call([vcs, "add", "dirty2"])

    main([
        'patch',
        '--allow-dirty',
        '--current-version',
        '1.1.1',
        'dirty2'
    ])

    assert "i'm dirty! 1.1.2" == tmpdir.join("dirty2").read()


def test_bump_major(tmpdir):
    tmpdir.join("fileMAJORBUMP").write("4.2.8")
    tmpdir.chdir()
    main(['--current-version', '4.2.8', 'major', 'fileMAJORBUMP'])

    assert '5.0.0' == tmpdir.join("fileMAJORBUMP").read()


def test_commit_and_tag(tmpdir, vcs):
    tmpdir.chdir()
    check_call([vcs, "init"])
    tmpdir.join("VERSION").write("47.1.1")
    check_call([vcs, "add", "VERSION"])
    check_call([vcs, "commit", "-m", "initial commit"])

    main(['patch', '--current-version', '47.1.1', '--commit', 'VERSION'])

    assert '47.1.2' == tmpdir.join("VERSION").read()

    log = check_output([vcs, "log", "-p"]).decode("utf-8")

    assert '-47.1.1' in log
    assert '+47.1.2' in log
    assert 'Bump version: 47.1.1 → 47.1.2' in log

    tag_out = check_output([vcs, {"git": "tag", "hg": "tags"}[vcs]])

    assert b'v47.1.2' not in tag_out

    main(['patch', '--current-version', '47.1.2', '--commit', '--tag', 'VERSION'])

    assert '47.1.3' == tmpdir.join("VERSION").read()

    check_output([vcs, "log", "-p"])

    tag_out = check_output([vcs, {"git": "tag", "hg": "tags"}[vcs]])

    assert b'v47.1.3' in tag_out


def test_commit_and_tag_with_configfile(tmpdir, vcs):
    tmpdir.chdir()

    tmpdir.join(".bumpversion.cfg").write("""[bumpversion]\ncommit = True\ntag = True""")

    check_call([vcs, "init"])
    tmpdir.join("VERSION").write("48.1.1")
    check_call([vcs, "add", "VERSION"])
    check_call([vcs, "commit", "-m", "initial commit"])

    main(['patch', '--current-version', '48.1.1', '--no-tag', 'VERSION'])

    assert '48.1.2' == tmpdir.join("VERSION").read()

    log = check_output([vcs, "log", "-p"]).decode("utf-8")

    assert '-48.1.1' in log
    assert '+48.1.2' in log
    assert 'Bump version: 48.1.1 → 48.1.2' in log

    tag_out = check_output([vcs, {"git": "tag", "hg": "tags"}[vcs]])

    assert b'v48.1.2' not in tag_out

    main(['patch', '--current-version', '48.1.2', 'VERSION'])

    assert '48.1.3' == tmpdir.join("VERSION").read()

    check_output([vcs, "log", "-p"])

    tag_out = check_output([vcs, {"git": "tag", "hg": "tags"}[vcs]])

    assert b'v48.1.3' in tag_out


@pytest.mark.parametrize("config", [COMMIT, COMMIT_NOT_TAG])
def test_commit_and_not_tag_with_configfile(tmpdir, vcs, config):
    tmpdir.chdir()

    tmpdir.join(".bumpversion.cfg").write(config)

    check_call([vcs, "init"])
    tmpdir.join("VERSION").write("48.1.1")
    check_call([vcs, "add", "VERSION"])
    check_call([vcs, "commit", "-m", "initial commit"])

    main(['patch', '--current-version', '48.1.1', 'VERSION'])

    assert '48.1.2' == tmpdir.join("VERSION").read()

    log = check_output([vcs, "log", "-p"]).decode("utf-8")

    assert '-48.1.1' in log
    assert '+48.1.2' in log
    assert 'Bump version: 48.1.1 → 48.1.2' in log

    tag_out = check_output([vcs, {"git": "tag", "hg": "tags"}[vcs]])

    assert b'v48.1.2' not in tag_out


def test_commit_explicitly_false(tmpdir, vcs):
    tmpdir.chdir()

    tmpdir.join(".bumpversion.cfg").write("""[bumpversion]
current_version: 10.0.0
commit = False
tag = False""")

    check_call([vcs, "init"])
    tmpdir.join("tracked_file").write("10.0.0")
    check_call([vcs, "add", "tracked_file"])
    check_call([vcs, "commit", "-m", "initial commit"])

    main(['patch', 'tracked_file'])

    assert '10.0.1' == tmpdir.join("tracked_file").read()

    log = check_output([vcs, "log", "-p"]).decode("utf-8")
    assert "10.0.1" not in log

    diff = check_output([vcs, "diff"]).decode("utf-8")
    assert "10.0.1" in diff


def test_commit_configfile_true_cli_false_override(tmpdir, vcs):
    tmpdir.chdir()

    tmpdir.join(".bumpversion.cfg").write("""[bumpversion]
current_version: 27.0.0
commit = True""")

    check_call([vcs, "init"])
    tmpdir.join("dont_commit_file").write("27.0.0")
    check_call([vcs, "add", "dont_commit_file"])
    check_call([vcs, "commit", "-m", "initial commit"])

    main(['patch', '--no-commit', 'dont_commit_file'])

    assert '27.0.1' == tmpdir.join("dont_commit_file").read()

    log = check_output([vcs, "log", "-p"]).decode("utf-8")
    assert "27.0.1" not in log

    diff = check_output([vcs, "diff"]).decode("utf-8")
    assert "27.0.1" in diff


def test_bump_version_environment(tmpdir):
    tmpdir.join("on_jenkins").write("2.3.4")
    tmpdir.chdir()
    os.environ['BUILD_NUMBER'] = "567"
    main([
         '--verbose',
         '--current-version', '2.3.4',
         '--parse', r'(?P<major>\d+)\.(?P<minor>\d+)\.(?P<patch>\d+).*',
         '--serialize', '{major}.{minor}.{patch}.pre{$BUILD_NUMBER}',
         'patch',
         'on_jenkins',
         ])
    del os.environ['BUILD_NUMBER']

    assert '2.3.5.pre567' == tmpdir.join("on_jenkins").read()


def test_current_version_from_tag(tmpdir, git):
    # prepare
    tmpdir.join("update_from_tag").write("26.6.0")
    tmpdir.chdir()
    check_call([git, "init"])
    check_call([git, "add", "update_from_tag"])
    check_call([git, "commit", "-m", "initial"])
    check_call([git, "tag", "v26.6.0"])

    # don't give current-version, that should come from tag
    main(['patch', 'update_from_tag'])

    assert '26.6.1' == tmpdir.join("update_from_tag").read()


def test_current_version_from_tag_written_to_config_file(tmpdir, git):
    # prepare
    tmpdir.join("updated_also_in_config_file").write("14.6.0")
    tmpdir.chdir()

    tmpdir.join(".bumpversion.cfg").write("""[bumpversion]""")

    check_call([git, "init"])
    check_call([git, "add", "updated_also_in_config_file"])
    check_call([git, "commit", "-m", "initial"])
    check_call([git, "tag", "v14.6.0"])

    # don't give current-version, that should come from tag
    main([
        'patch',
        'updated_also_in_config_file',
         '--commit',
         '--tag',
         ])

    assert '14.6.1' == tmpdir.join("updated_also_in_config_file").read()
    assert '14.6.1' in tmpdir.join(".bumpversion.cfg").read()


def test_distance_to_latest_tag_as_part_of_new_version(tmpdir, git):
    # prepare
    tmpdir.join("my_source_file").write("19.6.0")
    tmpdir.chdir()

    check_call([git, "init"])
    check_call([git, "add", "my_source_file"])
    check_call([git, "commit", "-m", "initial"])
    check_call([git, "tag", "v19.6.0"])
    check_call([git, "commit", "--allow-empty", "-m", "Just a commit 1"])
    check_call([git, "commit", "--allow-empty", "-m", "Just a commit 2"])
    check_call([git, "commit", "--allow-empty", "-m", "Just a commit 3"])

    # don't give current-version, that should come from tag
    main([
         'patch',
         '--parse', r'(?P<major>\d+)\.(?P<minor>\d+)\.(?P<patch>\d+).*',
         '--serialize', '{major}.{minor}.{patch}-pre{distance_to_latest_tag}',
         'my_source_file',
         ])

    assert '19.6.1-pre3' == tmpdir.join("my_source_file").read()


def test_override_vcs_current_version(tmpdir, git):
    # prepare
    tmpdir.join("contains_actual_version").write("6.7.8")
    tmpdir.chdir()
    check_call([git, "init"])
    check_call([git, "add", "contains_actual_version"])
    check_call([git, "commit", "-m", "initial"])
    check_call([git, "tag", "v6.7.8"])

    # update file
    tmpdir.join("contains_actual_version").write("7.0.0")
    check_call([git, "add", "contains_actual_version"])

    # but forgot to tag or forgot to push --tags
    check_call([git, "commit", "-m", "major release"])

    # if we don't give current-version here we get
    # "AssertionError: Did not find string 6.7.8 in file contains_actual_version"
    main(['patch', '--current-version', '7.0.0', 'contains_actual_version'])

    assert '7.0.1' == tmpdir.join("contains_actual_version").read()


def test_non_existing_file(tmpdir):
    tmpdir.chdir()
    with pytest.raises(IOError):
        main(shlex_split("patch --current-version 1.2.0 --new-version 1.2.1 does_not_exist.txt"))


def test_non_existing_second_file(tmpdir):
    tmpdir.chdir()
    tmpdir.join("my_source_code.txt").write("1.2.3")
    with pytest.raises(IOError):
        main(shlex_split("patch --current-version 1.2.3 my_source_code.txt does_not_exist2.txt"))

    # first file is unchanged because second didn't exist
    assert '1.2.3' == tmpdir.join("my_source_code.txt").read()


def test_read_version_tags_only(tmpdir, git):
    # prepare
    tmpdir.join("update_from_tag").write("29.6.0")
    tmpdir.chdir()
    check_call([git, "init"])
    check_call([git, "add", "update_from_tag"])
    check_call([git, "commit", "-m", "initial"])
    check_call([git, "tag", "v29.6.0"])
    check_call([git, "commit", "--allow-empty", "-m", "a commit"])
    check_call([git, "tag", "jenkins-deploy-my-project-2"])

    # don't give current-version, that should come from tag
    main(['patch', 'update_from_tag'])

    assert '29.6.1' == tmpdir.join("update_from_tag").read()


def test_tag_name(tmpdir, vcs):
    tmpdir.chdir()
    check_call([vcs, "init"])
    tmpdir.join("VERSION").write("31.1.1")
    check_call([vcs, "add", "VERSION"])
    check_call([vcs, "commit", "-m", "initial commit"])

    main([
        'patch', '--current-version', '31.1.1', '--commit', '--tag',
        'VERSION', '--tag-name', 'ReleasedVersion-{new_version}'
    ])

    tag_out = check_output([vcs, {"git": "tag", "hg": "tags"}[vcs]])

    assert b'ReleasedVersion-31.1.2' in tag_out


def test_message_from_config_file(tmpdir, vcs):
    tmpdir.chdir()
    check_call([vcs, "init"])
    tmpdir.join("VERSION").write("400.0.0")
    check_call([vcs, "add", "VERSION"])
    check_call([vcs, "commit", "-m", "initial commit"])

    tmpdir.join(".bumpversion.cfg").write("""[bumpversion]
current_version: 400.0.0
new_version: 401.0.0
commit: True
tag: True
message: {current_version} was old, {new_version} is new
tag_name: from-{current_version}-to-{new_version}""")

    main(['major', 'VERSION'])

    log = check_output([vcs, "log", "-p"])

    assert b'400.0.0 was old, 401.0.0 is new' in log

    tag_out = check_output([vcs, {"git": "tag", "hg": "tags"}[vcs]])

    assert b'from-400.0.0-to-401.0.0' in tag_out


def test_all_parts_in_message_and_serialize_and_tag_name_from_config_file(tmpdir, vcs):
    """
    Ensure that major/minor/patch *and* custom parts can be used everywhere.

    - As [part] in 'serialize'.
    - As new_[part] and previous_[part] in 'message'.
    - As new_[part] and previous_[part] in 'tag_name'.

    In message and tag_name, also ensure that new_version and
    current_version are correct.
    """
    tmpdir.chdir()
    check_call([vcs, "init"])
    tmpdir.join("VERSION").write("400.1.2.101")
    check_call([vcs, "add", "VERSION"])
    check_call([vcs, "commit", "-m", "initial commit"])

    tmpdir.join(".bumpversion.cfg").write(r"""[bumpversion]
current_version: 400.1.2.101
new_version: 401.2.3.102
parse = (?P<major>\d+)\.(?P<minor>\d+)\.(?P<patch>\d+).(?P<custom>\d+)
serialize = {major}.{minor}.{patch}.{custom}
commit: True
tag: True
message: {current_version}/{current_major}.{current_minor}.{current_patch} custom {current_custom} becomes {new_version}/{new_major}.{new_minor}.{new_patch} custom {new_custom}
tag_name: from-{current_version}-aka-{current_major}.{current_minor}.{current_patch}-custom-{current_custom}-to-{new_version}-aka-{new_major}.{new_minor}.{new_patch}-custom-{new_custom}

[bumpversion:part:custom]
""")

    main(['major', 'VERSION'])

    log = check_output([vcs, "log", "-p"])
    assert b'400.1.2.101/400.1.2 custom 101 becomes 401.2.3.102/401.2.3 custom 102' in log

    tag_out = check_output([vcs, {"git": "tag", "hg": "tags"}[vcs]])
    assert b'from-400.1.2.101-aka-400.1.2-custom-101-to-401.2.3.102-aka-401.2.3-custom-102' in tag_out


def test_all_parts_in_replace_from_config_file(tmpdir, vcs):
    """
    Ensure that major/minor/patch *and* custom parts can be used in 'replace'.
    """
    tmpdir.chdir()
    check_call([vcs, "init"])
    tmpdir.join("VERSION").write("my version is 400.1.2.101\n")
    check_call([vcs, "add", "VERSION"])
    check_call([vcs, "commit", "-m", "initial commit"])

    tmpdir.join(".bumpversion.cfg").write(r"""[bumpversion]
current_version: 400.1.2.101
new_version: 401.2.3.102
parse = (?P<major>\d+)\.(?P<minor>\d+)\.(?P<patch>\d+).(?P<custom>\d+)
serialize = {major}.{minor}.{patch}.{custom}
commit: True
tag: False

[bumpversion:part:custom]

[bumpversion:VERSION]
search = my version is {current_version}
replace = my version is {new_major}.{new_minor}.{new_patch}.{new_custom}""")

    main(['major', 'VERSION'])
    log = check_output([vcs, "log", "-p"])
    assert b'+my version is 401.2.3.102' in log


def test_unannotated_tag(tmpdir, vcs):
    tmpdir.chdir()
    check_call([vcs, "init"])
    tmpdir.join("VERSION").write("42.3.1")
    check_call([vcs, "add", "VERSION"])
    check_call([vcs, "commit", "-m", "initial commit"])

    main([
        'patch', '--current-version', '42.3.1', '--commit', '--tag', 'VERSION',
        '--tag-name', 'ReleasedVersion-{new_version}', '--tag-message', ''
    ])

    tag_out = check_output([vcs, {"git": "tag", "hg": "tags"}[vcs]])
    assert b'ReleasedVersion-42.3.2' in tag_out

    if vcs == "git":
        describe_out = subprocess.call([vcs, "describe"])
        assert 128 == describe_out

        describe_out = subprocess.check_output([vcs, "describe", "--tags"])
        assert describe_out.startswith(b'ReleasedVersion-42.3.2')


def test_annotated_tag(tmpdir, vcs):
    tmpdir.chdir()
    check_call([vcs, "init"])
    tmpdir.join("VERSION").write("42.4.1")
    check_call([vcs, "add", "VERSION"])
    check_call([vcs, "commit", "-m", "initial commit"])

    main([
        'patch', '--current-version', '42.4.1', '--commit', '--tag',
        'VERSION', '--tag-message', 'test {new_version}-tag']
    )
    assert '42.4.2' == tmpdir.join("VERSION").read()

    tag_out = check_output([vcs, {"git": "tag", "hg": "tags"}[vcs]])
    assert b'v42.4.2' in tag_out

    if vcs == "git":
        describe_out = subprocess.check_output([vcs, "describe"])
        assert describe_out == b'v42.4.2\n'

        describe_out = subprocess.check_output([vcs, "show", "v42.4.2"])
        assert describe_out.startswith(b"tag v42.4.2\n")
        assert b'test 42.4.2-tag' in describe_out
    elif vcs == "hg":
        describe_out = subprocess.check_output([vcs, "log"])
        assert b'test 42.4.2-tag' in describe_out
    else:
        raise ValueError("Unknown VCS")


def test_vcs_describe(tmpdir, git):
    tmpdir.chdir()
    check_call([git, "init"])
    tmpdir.join("VERSION").write("42.5.1")
    check_call([git, "add", "VERSION"])
    check_call([git, "commit", "-m", "initial commit"])

    main([
        'patch', '--current-version', '42.5.1', '--commit', '--tag',
        'VERSION', '--tag-message', 'test {new_version}-tag'
    ])
    assert '42.5.2' == tmpdir.join("VERSION").read()

    describe_out = subprocess.check_output([git, "describe"])
    assert b'v42.5.2\n' == describe_out

    main([
        'patch', '--current-version', '42.5.2', '--commit', '--tag', 'VERSION',
        '--tag-name', 'ReleasedVersion-{new_version}', '--tag-message', ''
    ])
    assert '42.5.3' == tmpdir.join("VERSION").read()

    describe_only_annotated_out = subprocess.check_output([git, "describe"])
    assert describe_only_annotated_out.startswith(b'v42.5.2-1-g')

    describe_all_out = subprocess.check_output([git, "describe", "--tags"])
    assert b'ReleasedVersion-42.5.3\n' == describe_all_out


config_parser_handles_utf8 = True
try:
    import configparser
except ImportError:
    config_parser_handles_utf8 = False


@pytest.mark.xfail(not config_parser_handles_utf8,
                   reason="old ConfigParser uses non-utf-8-strings internally")
def test_utf8_message_from_config_file(tmpdir, vcs):
    tmpdir.chdir()
    check_call([vcs, "init"])
    tmpdir.join("VERSION").write("500.0.0")
    check_call([vcs, "add", "VERSION"])
    check_call([vcs, "commit", "-m", "initial commit"])

    initial_config = """[bumpversion]
current_version = 500.0.0
commit = True
message = Nová verze: {current_version} ☃, {new_version} ☀

"""

    tmpdir.join(".bumpversion.cfg").write(initial_config.encode('utf-8'), mode='wb')
    main(['major', 'VERSION'])
    check_output([vcs, "log", "-p"])
    expected_new_config = initial_config.replace('500', '501')
    assert expected_new_config.encode('utf-8') == tmpdir.join(".bumpversion.cfg").read(mode='rb')


def test_utf8_message_from_config_file(tmpdir, vcs):
    tmpdir.chdir()
    check_call([vcs, "init"])
    tmpdir.join("VERSION").write("10.10.0")
    check_call([vcs, "add", "VERSION"])
    check_call([vcs, "commit", "-m", "initial commit"])

    initial_config = """[bumpversion]
current_version = 10.10.0
commit = True
message = [{now}] [{utcnow} {utcnow:%YXX%mYY%d}]

"""
    tmpdir.join(".bumpversion.cfg").write(initial_config)

    main(['major', 'VERSION'])

    log = check_output([vcs, "log", "-p"])

    assert b'[20' in log
    assert b'] [' in log
    assert b'XX' in log
    assert b'YY' in log


def test_commit_and_tag_from_below_vcs_root(tmpdir, vcs, monkeypatch):
    tmpdir.chdir()
    check_call([vcs, "init"])
    tmpdir.join("VERSION").write("30.0.3")
    check_call([vcs, "add", "VERSION"])
    check_call([vcs, "commit", "-m", "initial commit"])

    tmpdir.mkdir("subdir")
    monkeypatch.chdir(tmpdir.join("subdir"))

    main(['major', '--current-version', '30.0.3', '--commit', '../VERSION'])

    assert '31.0.0' == tmpdir.join("VERSION").read()


def test_non_vcs_operations_if_vcs_is_not_installed(tmpdir, vcs, monkeypatch):
    monkeypatch.setenv("PATH", "")

    tmpdir.chdir()
    tmpdir.join("VERSION").write("31.0.3")

    main(['major', '--current-version', '31.0.3', 'VERSION'])

    assert '32.0.0' == tmpdir.join("VERSION").read()


def test_serialize_newline(tmpdir):
    tmpdir.join("file_new_line").write("MAJOR=31\nMINOR=0\nPATCH=3\n")
    tmpdir.chdir()
    main([
        '--current-version', 'MAJOR=31\nMINOR=0\nPATCH=3\n',
        '--parse', 'MAJOR=(?P<major>\\d+)\\nMINOR=(?P<minor>\\d+)\\nPATCH=(?P<patch>\\d+)\\n',
        '--serialize', 'MAJOR={major}\nMINOR={minor}\nPATCH={patch}\n',
        '--verbose',
        'major',
        'file_new_line'
        ])
    assert 'MAJOR=32\nMINOR=0\nPATCH=0\n' == tmpdir.join("file_new_line").read()


def test_multiple_serialize_three_part(tmpdir):
    tmpdir.join("fileA").write("Version: 0.9")
    tmpdir.chdir()
    main([
         '--current-version', 'Version: 0.9',
         '--parse', r'Version:\ (?P<major>\d+)(\.(?P<minor>\d+)(\.(?P<patch>\d+))?)?',
         '--serialize', 'Version: {major}.{minor}.{patch}',
         '--serialize', 'Version: {major}.{minor}',
         '--serialize', 'Version: {major}',
         '--verbose',
         'major',
         'fileA'
         ])

    assert 'Version: 1' == tmpdir.join("fileA").read()


def test_multiple_serialize_two_part(tmpdir):
    tmpdir.join("fileB").write("0.9")
    tmpdir.chdir()
    main([
         '--current-version', '0.9',
         '--parse', r'(?P<major>\d+)\.(?P<minor>\d+)(\.(?P<patch>\d+))?',
         '--serialize', '{major}.{minor}.{patch}',
         '--serialize', '{major}.{minor}',
         'minor',
         'fileB'
         ])

    assert '0.10' == tmpdir.join("fileB").read()


def test_multiple_serialize_two_part_patch(tmpdir):
    tmpdir.join("fileC").write("0.7")
    tmpdir.chdir()
    main([
         '--current-version', '0.7',
         '--parse', r'(?P<major>\d+)\.(?P<minor>\d+)(\.(?P<patch>\d+))?',
         '--serialize', '{major}.{minor}.{patch}',
         '--serialize', '{major}.{minor}',
         'patch',
         'fileC'
         ])

    assert '0.7.1' == tmpdir.join("fileC").read()


def test_multiple_serialize_two_part_patch_configfile(tmpdir):
    tmpdir.join("fileD").write("0.6")
    tmpdir.chdir()

    tmpdir.join(".bumpversion.cfg").write(r"""[bumpversion]
current_version = 0.6
serialize =
  {major}.{minor}.{patch}
  {major}.{minor}
parse = (?P<major>\d+)\.(?P<minor>\d+)(\.(?P<patch>\d+))?
[bumpversion:file:fileD]
""")

    main(['patch'])

    assert '0.6.1' == tmpdir.join("fileD").read()


def test_log_no_config_file_info_message(tmpdir):
    tmpdir.chdir()

    tmpdir.join("a_file.txt").write("1.0.0")

    with LogCapture(level=logging.INFO) as log_capture:
        main(['--verbose', '--verbose', '--current-version', '1.0.0', 'patch', 'a_file.txt'])

    log_capture.check_present(
        ('bumpversion.cli', 'INFO', 'Could not read config file at .bumpversion.cfg'),
        ('bumpversion.version_part', 'INFO', "Parsing version '1.0.0' using regexp '(?P<major>\\d+)\\.(?P<minor>\\d+)\\.(?P<patch>\\d+)'"),
        ('bumpversion.version_part', 'INFO', 'Parsed the following values: major=1, minor=0, patch=0'),
        ('bumpversion.cli', 'INFO', "Attempting to increment part 'patch'"),
        ('bumpversion.cli', 'INFO', 'Values are now: major=1, minor=0, patch=1'),
        ('bumpversion.version_part', 'INFO', "Parsing version '1.0.1' using regexp '(?P<major>\\d+)\\.(?P<minor>\\d+)\\.(?P<patch>\\d+)'"),
        ('bumpversion.version_part', 'INFO', 'Parsed the following values: major=1, minor=0, patch=1'),
        ('bumpversion.cli', 'INFO', "New version will be '1.0.1'"),
        ('bumpversion.cli', 'INFO', 'Asserting files a_file.txt contain the version string...'),
        ('bumpversion.utils', 'INFO', "Found '1.0.0' in a_file.txt at line 0: 1.0.0"),
        ('bumpversion.utils', 'INFO', 'Changing file a_file.txt:'),
        ('bumpversion.utils', 'INFO', '--- a/a_file.txt\n+++ b/a_file.txt\n@@ -1 +1 @@\n-1.0.0\n+1.0.1'),
        ('bumpversion.cli', 'INFO', 'Would write to config file .bumpversion.cfg:'),
        ('bumpversion.cli', 'INFO', '[bumpversion]\ncurrent_version = 1.0.1\n\n'),
        order_matters=True
    )


def test_log_parse_doesnt_parse_current_version(tmpdir):
    tmpdir.chdir()

    with LogCapture() as log_capture:
        main(['--verbose', '--parse', 'xxx', '--current-version', '12', '--new-version', '13', 'patch'])

    log_capture.check_present(
        ('bumpversion.cli', 'INFO', "Could not read config file at .bumpversion.cfg"),
        ('bumpversion.version_part', 'INFO', "Parsing version '12' using regexp 'xxx'"),
        ('bumpversion.version_part', 'WARNING', "Evaluating 'parse' option: 'xxx' does not parse current version '12'"),
        ('bumpversion.version_part', 'INFO', "Parsing version '13' using regexp 'xxx'"),
        ('bumpversion.version_part', 'WARNING', "Evaluating 'parse' option: 'xxx' does not parse current version '13'"),
        ('bumpversion.cli', 'INFO', "New version will be '13'"),
        ('bumpversion.cli', 'INFO', "Asserting files  contain the version string..."),
        ('bumpversion.cli', 'INFO', "Would write to config file .bumpversion.cfg:"),
        ('bumpversion.cli', 'INFO', '[bumpversion]\ncurrent_version = 13\n\n'),
    )


def test_log_invalid_regex_exit(tmpdir):
    tmpdir.chdir()

    with pytest.raises(SystemExit):
        with LogCapture() as log_capture:
            main(['--parse', '*kittens*', '--current-version', '12', '--new-version', '13', 'patch'])

    log_capture.check_present(
        ('bumpversion.version_part', 'ERROR', "--parse '*kittens*' is not a valid regex"),
    )


def test_complex_info_logging(tmpdir):
    tmpdir.join("fileE").write("0.4")
    tmpdir.chdir()

    tmpdir.join(".bumpversion.cfg").write(dedent(r"""
        [bumpversion]
        current_version = 0.4
        serialize =
          {major}.{minor}.{patch}
          {major}.{minor}
        parse = (?P<major>\d+)\.(?P<minor>\d+)(\.(?P<patch>\d+))?
        [bumpversion:file:fileE]
        """).strip())

    with LogCapture() as log_capture:
        main(['patch', '--verbose'])

    log_capture.check(
        ('bumpversion.cli', 'INFO', 'Reading config file .bumpversion.cfg:'),
        ('bumpversion.cli', 'INFO', '[bumpversion]\ncurrent_version = 0.4\nserialize =\n  {major}.{minor}.{patch}\n  {major}.{minor}\nparse = (?P<major>\\d+)\\.(?P<minor>\\d+)(\\.(?P<patch>\\d+))?\n[bumpversion:file:fileE]'),
        ('bumpversion.version_part', 'INFO', "Parsing version '0.4' using regexp '(?P<major>\\d+)\\.(?P<minor>\\d+)(\\.(?P<patch>\\d+))?'"),
        ('bumpversion.version_part', 'INFO', 'Parsed the following values: major=0, minor=4, patch=0'),
        ('bumpversion.cli', 'INFO', "Attempting to increment part 'patch'"),
        ('bumpversion.cli', 'INFO', 'Values are now: major=0, minor=4, patch=1'),
        ('bumpversion.version_part', 'INFO', "Parsing version '0.4.1' using regexp '(?P<major>\\d+)\\.(?P<minor>\\d+)(\\.(?P<patch>\\d+))?'"),
        ('bumpversion.version_part', 'INFO', 'Parsed the following values: major=0, minor=4, patch=1'),
        ('bumpversion.cli', 'INFO', "New version will be '0.4.1'"),
        ('bumpversion.cli', 'INFO', 'Asserting files fileE contain the version string...'),
        ('bumpversion.utils', 'INFO', "Found '0.4' in fileE at line 0: 0.4"),
        ('bumpversion.utils', 'INFO', 'Changing file fileE:'),
        ('bumpversion.utils', 'INFO', '--- a/fileE\n+++ b/fileE\n@@ -1 +1 @@\n-0.4\n+0.4.1'),
        ('bumpversion.list', 'INFO', 'current_version=0.4'),
        ('bumpversion.list', 'INFO', 'serialize=\n{major}.{minor}.{patch}\n{major}.{minor}'),
        ('bumpversion.list', 'INFO', 'parse=(?P<major>\\d+)\\.(?P<minor>\\d+)(\\.(?P<patch>\\d+))?'),
        ('bumpversion.list', 'INFO', 'new_version=0.4.1'),
        ('bumpversion.cli', 'INFO', 'Writing to config file .bumpversion.cfg:'),
        ('bumpversion.cli', 'INFO', '[bumpversion]\ncurrent_version = 0.4.1\nserialize = \n\t{major}.{minor}.{patch}\n\t{major}.{minor}\nparse = (?P<major>\\d+)\\.(?P<minor>\\d+)(\\.(?P<patch>\\d+))?\n\n[bumpversion:file:fileE]\n\n')
    )


def test_subjunctive_dry_run_logging(tmpdir, vcs):
    tmpdir.join("dont_touch_me.txt").write("0.8")
    tmpdir.chdir()

    tmpdir.join(".bumpversion.cfg").write(dedent(r"""
        [bumpversion]
        current_version = 0.8
        commit = True
        tag = True
        serialize =
        	{major}.{minor}.{patch}
        	{major}.{minor}
        parse = (?P<major>\d+)\.(?P<minor>\d+)(\.(?P<patch>\d+))?
        [bumpversion:file:dont_touch_me.txt]
    """).strip())

    check_call([vcs, "init"])
    check_call([vcs, "add", "dont_touch_me.txt"])
    check_call([vcs, "commit", "-m", "initial commit"])

    vcs_name = 'Mercurial' if vcs == 'hg' else 'Git'

    with LogCapture() as log_capture:
        main(['patch', '--verbose', '--dry-run'])

    log_capture.check(
        ('bumpversion.cli', 'INFO', 'Reading config file .bumpversion.cfg:'),
        ('bumpversion.cli', 'INFO', '[bumpversion]\ncurrent_version = 0.8\ncommit = True\ntag = True\nserialize =\n\t{major}.{minor}.{patch}\n\t{major}.{minor}\nparse = (?P<major>\\d+)\\.(?P<minor>\\d+)(\\.(?P<patch>\\d+))?\n[bumpversion:file:dont_touch_me.txt]'),
        ('bumpversion.version_part', 'INFO', "Parsing version '0.8' using regexp '(?P<major>\\d+)\\.(?P<minor>\\d+)(\\.(?P<patch>\\d+))?'"),
        ('bumpversion.version_part', 'INFO', 'Parsed the following values: major=0, minor=8, patch=0'),
        ('bumpversion.cli', 'INFO', "Attempting to increment part 'patch'"),
        ('bumpversion.cli', 'INFO', 'Values are now: major=0, minor=8, patch=1'),
        ('bumpversion.cli', 'INFO', "Dry run active, won't touch any files."),
        ('bumpversion.version_part', 'INFO', "Parsing version '0.8.1' using regexp '(?P<major>\\d+)\\.(?P<minor>\\d+)(\\.(?P<patch>\\d+))?'"),
        ('bumpversion.version_part', 'INFO', 'Parsed the following values: major=0, minor=8, patch=1'),
        ('bumpversion.cli', 'INFO', "New version will be '0.8.1'"),
        ('bumpversion.cli', 'INFO', 'Asserting files dont_touch_me.txt contain the version string...'),
        ('bumpversion.utils', 'INFO', "Found '0.8' in dont_touch_me.txt at line 0: 0.8"),
        ('bumpversion.utils', 'INFO', 'Would change file dont_touch_me.txt:'),
        ('bumpversion.utils', 'INFO', '--- a/dont_touch_me.txt\n+++ b/dont_touch_me.txt\n@@ -1 +1 @@\n-0.8\n+0.8.1'),
        ('bumpversion.list', 'INFO', 'current_version=0.8'),
        ('bumpversion.list', 'INFO', 'commit=True'),
        ('bumpversion.list', 'INFO', 'tag=True'),
        ('bumpversion.list', 'INFO', 'serialize=\n{major}.{minor}.{patch}\n{major}.{minor}'),
        ('bumpversion.list', 'INFO', 'parse=(?P<major>\\d+)\\.(?P<minor>\\d+)(\\.(?P<patch>\\d+))?'),
        ('bumpversion.list', 'INFO', 'new_version=0.8.1'),
        ('bumpversion.cli', 'INFO', 'Would write to config file .bumpversion.cfg:'),
        ('bumpversion.cli', 'INFO', '[bumpversion]\ncurrent_version = 0.8.1\ncommit = True\ntag = True\nserialize = \n\t{major}.{minor}.{patch}\n\t{major}.{minor}\nparse = (?P<major>\\d+)\\.(?P<minor>\\d+)(\\.(?P<patch>\\d+))?\n\n[bumpversion:file:dont_touch_me.txt]\n\n'),
        ('bumpversion.cli', 'INFO', 'Would prepare {vcs} commit'.format(vcs=vcs_name)),
        ('bumpversion.cli', 'INFO', "Would add changes in file 'dont_touch_me.txt' to {vcs}".format(vcs=vcs_name)),
        ('bumpversion.cli', 'INFO', "Would add changes in file '.bumpversion.cfg' to {vcs}".format(vcs=vcs_name)),
        ('bumpversion.cli', 'INFO', "Would commit to {vcs} with message 'Bump version: 0.8 \u2192 0.8.1'".format(vcs=vcs_name)),
        ('bumpversion.cli', 'INFO', "Would tag 'v0.8.1' with message 'Bump version: 0.8 \u2192 0.8.1' in {vcs} and not signing".format(vcs=vcs_name))
    )


def test_log_commit_message_if_no_commit_tag_but_usable_vcs(tmpdir, vcs):
    tmpdir.join("please_touch_me.txt").write("0.3.3")
    tmpdir.chdir()

    tmpdir.join(".bumpversion.cfg").write(dedent("""
        [bumpversion]
        current_version = 0.3.3
        commit = False
        tag = False
        [bumpversion:file:please_touch_me.txt]
        """).strip())

    check_call([vcs, "init"])
    check_call([vcs, "add", "please_touch_me.txt"])
    check_call([vcs, "commit", "-m", "initial commit"])

    vcs_name = 'Mercurial' if vcs == 'hg' else 'Git'

    with LogCapture() as log_capture:
        main(['patch', '--verbose'])

    log_capture.check(
        ('bumpversion.cli', 'INFO', 'Reading config file .bumpversion.cfg:'),
        ('bumpversion.cli', 'INFO', '[bumpversion]\ncurrent_version = 0.3.3\ncommit = False\ntag = False\n[bumpversion:file:please_touch_me.txt]'),
        ('bumpversion.version_part', 'INFO', "Parsing version '0.3.3' using regexp '(?P<major>\\d+)\\.(?P<minor>\\d+)\\.(?P<patch>\\d+)'"),
        ('bumpversion.version_part', 'INFO', 'Parsed the following values: major=0, minor=3, patch=3'),
        ('bumpversion.cli', 'INFO', "Attempting to increment part 'patch'"),
        ('bumpversion.cli', 'INFO', 'Values are now: major=0, minor=3, patch=4'),
        ('bumpversion.version_part', 'INFO', "Parsing version '0.3.4' using regexp '(?P<major>\\d+)\\.(?P<minor>\\d+)\\.(?P<patch>\\d+)'"),
        ('bumpversion.version_part', 'INFO', 'Parsed the following values: major=0, minor=3, patch=4'),
        ('bumpversion.cli', 'INFO', "New version will be '0.3.4'"),
        ('bumpversion.cli', 'INFO', 'Asserting files please_touch_me.txt contain the version string...'),
        ('bumpversion.utils', 'INFO', "Found '0.3.3' in please_touch_me.txt at line 0: 0.3.3"),
        ('bumpversion.utils', 'INFO', 'Changing file please_touch_me.txt:'),
        ('bumpversion.utils', 'INFO', '--- a/please_touch_me.txt\n+++ b/please_touch_me.txt\n@@ -1 +1 @@\n-0.3.3\n+0.3.4'),
        ('bumpversion.list', 'INFO', 'current_version=0.3.3'),
        ('bumpversion.list', 'INFO', 'commit=False'),
        ('bumpversion.list', 'INFO', 'tag=False'),
        ('bumpversion.list', 'INFO', 'new_version=0.3.4'),
        ('bumpversion.cli', 'INFO', 'Writing to config file .bumpversion.cfg:'),
        ('bumpversion.cli', 'INFO', '[bumpversion]\ncurrent_version = 0.3.4\ncommit = False\ntag = False\n\n[bumpversion:file:please_touch_me.txt]\n\n'),
        ('bumpversion.cli', 'INFO', 'Would prepare {vcs} commit'.format(vcs=vcs_name)),
        ('bumpversion.cli', 'INFO', "Would add changes in file 'please_touch_me.txt' to {vcs}".format(vcs=vcs_name)),
        ('bumpversion.cli', 'INFO', "Would add changes in file '.bumpversion.cfg' to {vcs}".format(vcs=vcs_name)),
        ('bumpversion.cli', 'INFO', "Would commit to {vcs} with message 'Bump version: 0.3.3 \u2192 0.3.4'".format(vcs=vcs_name)),
        ('bumpversion.cli', 'INFO', "Would tag 'v0.3.4' with message 'Bump version: 0.3.3 \u2192 0.3.4' in {vcs} and not signing".format(vcs=vcs_name)),
    )


def test_listing(tmpdir, vcs):
    tmpdir.join("please_list_me.txt").write("0.5.5")
    tmpdir.chdir()

    tmpdir.join(".bumpversion.cfg").write(dedent("""
        [bumpversion]
        current_version = 0.5.5
        commit = False
        tag = False
        [bumpversion:file:please_list_me.txt]
        """).strip())

    check_call([vcs, "init"])
    check_call([vcs, "add", "please_list_me.txt"])
    check_call([vcs, "commit", "-m", "initial commit"])

    with LogCapture() as log_capture:
        main(['--list', 'patch'])

    log_capture.check(
        ('bumpversion.list', 'INFO', 'current_version=0.5.5'),
        ('bumpversion.list', 'INFO', 'commit=False'),
        ('bumpversion.list', 'INFO', 'tag=False'),
        ('bumpversion.list', 'INFO', 'new_version=0.5.6'),
    )


def test_no_list_no_stdout(tmpdir, vcs):
    tmpdir.join("please_dont_list_me.txt").write("0.5.5")
    tmpdir.chdir()

    tmpdir.join(".bumpversion.cfg").write(dedent("""
        [bumpversion]
        files = please_dont_list_me.txt
        current_version = 0.5.5
        commit = False
        tag = False
        """).strip())

    check_call([vcs, "init"])
    check_call([vcs, "add", "please_dont_list_me.txt"])
    check_call([vcs, "commit", "-m", "initial commit"])

    out = run(
        ['bumpversion', 'patch'],
        stdout=subprocess.PIPE,
        stderr=subprocess.STDOUT,
    ).stdout.decode('utf-8')

    assert out == ""


def test_bump_non_numeric_parts(tmpdir):
    tmpdir.join("with_pre_releases.txt").write("1.5.dev")
    tmpdir.chdir()

    tmpdir.join(".bumpversion.cfg").write(dedent(r"""
        [bumpversion]
        current_version = 1.5.dev
        parse = (?P<major>\d+)\.(?P<minor>\d+)(\.(?P<release>[a-z]+))?
        serialize =
          {major}.{minor}.{release}
          {major}.{minor}

        [bumpversion:part:release]
        optional_value = gamma
        values =
          dev
          gamma
        [bumpversion:file:with_pre_releases.txt]
        """).strip())

    main(['release', '--verbose'])

    assert '1.5' == tmpdir.join("with_pre_releases.txt").read()

    main(['minor', '--verbose'])

    assert '1.6.dev' == tmpdir.join("with_pre_releases.txt").read()


def test_optional_value_from_documentation(tmpdir):
    tmpdir.join("optional_value_from_doc.txt").write("1.alpha")
    tmpdir.chdir()

    tmpdir.join(".bumpversion.cfg").write(dedent(r"""
      [bumpversion]
      current_version = 1.alpha
      parse = (?P<num>\d+)(\.(?P<release>.*))?(\.)?
      serialize =
        {num}.{release}
        {num}

      [bumpversion:part:release]
      optional_value = gamma
      values =
        alpha
        beta
        gamma

      [bumpversion:file:optional_value_from_doc.txt]
      """).strip())

    main(['release', '--verbose'])

    assert '1.beta' == tmpdir.join("optional_value_from_doc.txt").read()

    main(['release', '--verbose'])

    assert '1' == tmpdir.join("optional_value_from_doc.txt").read()


def test_python_pre_release_release_post_release(tmpdir):
    tmpdir.join("python386.txt").write("1.0a")
    tmpdir.chdir()

    tmpdir.join(".bumpversion.cfg").write(dedent(r"""
        [bumpversion]
        current_version = 1.0a

        # adapted from http://legacy.python.org/dev/peps/pep-0386/#the-new-versioning-algorithm
        parse = ^
            (?P<major>\d+)\.(?P<minor>\d+)   # minimum 'N.N'
            (?:
                (?P<prerel>[abc]|rc|dev)     # 'a' = alpha, 'b' = beta
                                             # 'c' or 'rc' = release candidate
                (?:
                    (?P<prerelversion>\d+(?:\.\d+)*)
                )?
            )?
            (?P<postdev>(\.post(?P<post>\d+))?(\.dev(?P<dev>\d+))?)?

        serialize =
          {major}.{minor}{prerel}{prerelversion}
          {major}.{minor}{prerel}
          {major}.{minor}

        [bumpversion:part:prerel]
        optional_value = d
        values =
          dev
          a
          b
          c
          rc
          d
        [bumpversion:file:python386.txt]
        """))

    def file_content():
        return tmpdir.join("python386.txt").read()

    main(['prerel'])
    assert '1.0b' == file_content()

    main(['prerelversion'])
    assert '1.0b1' == file_content()

    main(['prerelversion'])
    assert '1.0b2' == file_content()

    main(['prerel'])  # now it's 1.0c
    main(['prerel'])
    assert '1.0rc' == file_content()

    main(['prerel'])
    assert '1.0' == file_content()

    main(['minor'])
    assert '1.1dev' == file_content()

    main(['prerel', '--verbose'])
    assert '1.1a' == file_content()


def test_part_first_value(tmpdir):
    tmpdir.join("the_version.txt").write("0.9.4")
    tmpdir.chdir()

    tmpdir.join(".bumpversion.cfg").write(dedent("""
        [bumpversion]
        current_version = 0.9.4

        [bumpversion:part:minor]
        first_value = 1

        [bumpversion:file:the_version.txt]
        """))

    main(['major', '--verbose'])

    assert '1.1.0' == tmpdir.join("the_version.txt").read()


def test_multi_file_configuration(tmpdir):
    tmpdir.join("FULL_VERSION.txt").write("1.0.3")
    tmpdir.join("MAJOR_VERSION.txt").write("1")

    tmpdir.chdir()

    tmpdir.join(".bumpversion.cfg").write(dedent(r"""
        [bumpversion]
        current_version = 1.0.3

        [bumpversion:file:FULL_VERSION.txt]

        [bumpversion:file:MAJOR_VERSION.txt]
        serialize = {major}
        parse = \d+

        """))

    main(['major', '--verbose'])
    assert '2.0.0' in tmpdir.join("FULL_VERSION.txt").read()
    assert '2' in tmpdir.join("MAJOR_VERSION.txt").read()

    main(['patch'])
    assert '2.0.1' in tmpdir.join("FULL_VERSION.txt").read()
    assert '2' in tmpdir.join("MAJOR_VERSION.txt").read()


def test_multi_file_configuration2(tmpdir):
    tmpdir.join("setup.cfg").write("1.6.6")
    tmpdir.join("README.txt").write("MyAwesomeSoftware(TM) v1.6")
    tmpdir.join("BUILD_NUMBER").write("1.6.6+joe+38943")

    tmpdir.chdir()

    tmpdir.join(r".bumpversion.cfg").write(dedent(r"""
      [bumpversion]
      current_version = 1.6.6

      [something:else]

      [foo]

      [bumpversion:file:setup.cfg]

      [bumpversion:file:README.txt]
      parse = '(?P<major>\d+)\.(?P<minor>\d+)'
      serialize =
        {major}.{minor}

      [bumpversion:file:BUILD_NUMBER]
      serialize =
        {major}.{minor}.{patch}+{$USER}+{$BUILD_NUMBER}

      """))

    os.environ['BUILD_NUMBER'] = "38944"
    os.environ['USER'] = "bob"
    main(['minor', '--verbose'])
    del os.environ['BUILD_NUMBER']
    del os.environ['USER']

    assert '1.7.0' in tmpdir.join("setup.cfg").read()
    assert 'MyAwesomeSoftware(TM) v1.7' in tmpdir.join("README.txt").read()
    assert '1.7.0+bob+38944' in tmpdir.join("BUILD_NUMBER").read()

    os.environ['BUILD_NUMBER'] = "38945"
    os.environ['USER'] = "bob"
    main(['patch', '--verbose'])
    del os.environ['BUILD_NUMBER']
    del os.environ['USER']

    assert '1.7.1' in tmpdir.join("setup.cfg").read()
    assert 'MyAwesomeSoftware(TM) v1.7' in tmpdir.join("README.txt").read()
    assert '1.7.1+bob+38945' in tmpdir.join("BUILD_NUMBER").read()


def test_search_replace_to_avoid_updating_unconcerned_lines(tmpdir):
    tmpdir.chdir()

    tmpdir.join("requirements.txt").write("Django>=1.5.6,<1.6\nMyProject==1.5.6")
    tmpdir.join("CHANGELOG.md").write(dedent("""
    # https://keepachangelog.com/en/1.0.0/

    ## [Unreleased]
    ### Added
    - Foobar

    ## [0.0.1] - 2014-05-31
    ### Added
    - This CHANGELOG file to hopefully serve as an evolving example of a
      standardized open source project CHANGELOG.
    """))

    tmpdir.join(".bumpversion.cfg").write(dedent("""
      [bumpversion]
      current_version = 1.5.6

      [bumpversion:file:requirements.txt]
      search = MyProject=={current_version}
      replace = MyProject=={new_version}

      [bumpversion:file:CHANGELOG.md]
      search = {#}{#} [Unreleased]
      replace = {#}{#} [Unreleased]

        {#}{#} [{new_version}] - {utcnow:%Y-%m-%d}
      """).strip())

    with LogCapture() as log_capture:
        main(['minor', '--verbose'])

    utc_today = datetime.utcnow().strftime("%Y-%m-%d")

    log_capture.check(
        ('bumpversion.cli', 'INFO', 'Reading config file .bumpversion.cfg:'),
        ('bumpversion.cli', 'INFO', '[bumpversion]\ncurrent_version = 1.5.6\n\n[bumpversion:file:requirements.txt]\nsearch = MyProject=={current_version}\nreplace = MyProject=={new_version}\n\n[bumpversion:file:CHANGELOG.md]\nsearch = {#}{#} [Unreleased]\nreplace = {#}{#} [Unreleased]\n\n  {#}{#} [{new_version}] - {utcnow:%Y-%m-%d}'),
        ('bumpversion.version_part', 'INFO', "Parsing version '1.5.6' using regexp '(?P<major>\\d+)\\.(?P<minor>\\d+)\\.(?P<patch>\\d+)'"),
        ('bumpversion.version_part', 'INFO', 'Parsed the following values: major=1, minor=5, patch=6'),
        ('bumpversion.cli', 'INFO', "Attempting to increment part 'minor'"),
        ('bumpversion.cli', 'INFO', 'Values are now: major=1, minor=6, patch=0'),
        ('bumpversion.version_part', 'INFO', "Parsing version '1.6.0' using regexp '(?P<major>\\d+)\\.(?P<minor>\\d+)\\.(?P<patch>\\d+)'"),
        ('bumpversion.version_part', 'INFO', 'Parsed the following values: major=1, minor=6, patch=0'),
        ('bumpversion.cli', 'INFO', "New version will be '1.6.0'"),
        ('bumpversion.cli', 'INFO', 'Asserting files requirements.txt, CHANGELOG.md contain the version string...'),
        ('bumpversion.utils', 'INFO', "Found 'MyProject==1.5.6' in requirements.txt at line 1: MyProject==1.5.6"),
        ('bumpversion.utils', 'INFO', "Found '## [Unreleased]' in CHANGELOG.md at line 3: ## [Unreleased]"),
        ('bumpversion.utils', 'INFO', 'Changing file requirements.txt:'),
        ('bumpversion.utils', 'INFO', '--- a/requirements.txt\n+++ b/requirements.txt\n@@ -1,2 +1,2 @@\n Django>=1.5.6,<1.6\n-MyProject==1.5.6\n+MyProject==1.6.0'),
        ('bumpversion.utils', 'INFO', 'Changing file CHANGELOG.md:'),
        ('bumpversion.utils', 'INFO', '--- a/CHANGELOG.md\n+++ b/CHANGELOG.md\n@@ -2,6 +2,8 @@\n # https://keepachangelog.com/en/1.0.0/\n \n ## [Unreleased]\n+\n+## [1.6.0] - %s\n ### Added\n - Foobar\n ' % utc_today),
        ('bumpversion.list', 'INFO', 'current_version=1.5.6'),
        ('bumpversion.list', 'INFO', 'new_version=1.6.0'),
        ('bumpversion.cli', 'INFO', 'Writing to config file .bumpversion.cfg:'),
        ('bumpversion.cli', 'INFO', '[bumpversion]\ncurrent_version = 1.6.0\n\n[bumpversion:file:requirements.txt]\nsearch = MyProject=={current_version}\nreplace = MyProject=={new_version}\n\n[bumpversion:file:CHANGELOG.md]\nsearch = {#}{#} [Unreleased]\nreplace = {#}{#} [Unreleased]\n\t\n\t{#}{#} [{new_version}] - {utcnow:%Y-%m-%d}\n\n')
     )

    assert 'MyProject==1.6.0' in tmpdir.join("requirements.txt").read()
    assert 'Django>=1.5.6' in tmpdir.join("requirements.txt").read()


def test_search_replace_expanding_changelog(tmpdir):
    tmpdir.chdir()

    tmpdir.join("CHANGELOG.md").write(dedent("""
    My awesome software project Changelog
    =====================================

    Unreleased
    ----------

    * Some nice feature
    * Some other nice feature

    Version v8.1.1 (2014-05-28)
    ---------------------------

    * Another old nice feature

    """))

    config_content = dedent("""
      [bumpversion]
      current_version = 8.1.1

      [bumpversion:file:CHANGELOG.md]
      search =
        Unreleased
        ----------
      replace =
        Unreleased
        ----------
        Version v{new_version} ({now:%Y-%m-%d})
        ---------------------------
    """)

    tmpdir.join(".bumpversion.cfg").write(config_content)

    with mock.patch("bumpversion.cli.logger"):
        main(['minor', '--verbose'])

    predate = dedent('''
      Unreleased
      ----------
      Version v8.2.0 (20
      ''').strip()

    postdate = dedent('''
      )
      ---------------------------

      * Some nice feature
      * Some other nice feature
      ''').strip()

    assert predate in tmpdir.join("CHANGELOG.md").read()
    assert postdate in tmpdir.join("CHANGELOG.md").read()


def test_non_matching_search_does_not_modify_file(tmpdir):
    tmpdir.chdir()

    changelog_content = dedent("""
    # Unreleased
    
    * bullet point A
    
    # Release v'older' (2019-09-17)
    
    * bullet point B
    """)

    config_content = dedent("""
      [bumpversion]
      current_version = 1.0.3

      [bumpversion:file:CHANGELOG.md]
      search = Not-yet-released
      replace = Release v{new_version} ({now:%Y-%m-%d})
    """)

    tmpdir.join("CHANGELOG.md").write(changelog_content)
    tmpdir.join(".bumpversion.cfg").write(config_content)

    with pytest.raises(
            exceptions.VersionNotFoundException,
            match="Did not find 'Not-yet-released' in file: 'CHANGELOG.md'"
    ):
        main(['patch', '--verbose'])

    assert changelog_content == tmpdir.join("CHANGELOG.md").read()
    assert config_content in tmpdir.join(".bumpversion.cfg").read()


def test_search_replace_cli(tmpdir):
    tmpdir.join("file89").write("My birthday: 3.5.98\nCurrent version: 3.5.98")
    tmpdir.chdir()
    main([
         '--current-version', '3.5.98',
         '--search', 'Current version: {current_version}',
         '--replace', 'Current version: {new_version}',
         'minor',
         'file89',
         ])

    assert 'My birthday: 3.5.98\nCurrent version: 3.6.0' == tmpdir.join("file89").read()


def test_deprecation_warning_files_in_global_configuration(tmpdir):
    tmpdir.chdir()

    tmpdir.join("fileX").write("3.2.1")
    tmpdir.join("fileY").write("3.2.1")
    tmpdir.join("fileZ").write("3.2.1")

    tmpdir.join(".bumpversion.cfg").write("""[bumpversion]
current_version = 3.2.1
files = fileX fileY fileZ
""")

    warning_registry = getattr(bumpversion, '__warningregistry__', None)
    if warning_registry:
        warning_registry.clear()
    warnings.resetwarnings()
    warnings.simplefilter('always')
    with warnings.catch_warnings(record=True) as received_warnings:
        main(['patch'])

    w = received_warnings.pop()
    assert issubclass(w.category, PendingDeprecationWarning)
    assert "'files =' configuration will be deprecated, please use" in str(w.message)


def test_deprecation_warning_multiple_files_cli(tmpdir):
    tmpdir.chdir()

    tmpdir.join("fileA").write("1.2.3")
    tmpdir.join("fileB").write("1.2.3")
    tmpdir.join("fileC").write("1.2.3")

    warning_registry = getattr(bumpversion, '__warningregistry__', None)
    if warning_registry:
        warning_registry.clear()
    warnings.resetwarnings()
    warnings.simplefilter('always')
    with warnings.catch_warnings(record=True) as received_warnings:
        main(['--current-version', '1.2.3', 'patch', 'fileA', 'fileB', 'fileC'])

    w = received_warnings.pop()
    assert issubclass(w.category, PendingDeprecationWarning)
    assert 'Giving multiple files on the command line will be deprecated' in str(w.message)


def test_file_specific_config_inherits_parse_serialize(tmpdir):
    tmpdir.chdir()

    tmpdir.join("todays_ice_cream").write("14-chocolate")
    tmpdir.join("todays_cake").write("14-chocolate")

    tmpdir.join(".bumpversion.cfg").write(dedent(r"""
      [bumpversion]
      current_version = 14-chocolate
      parse = (?P<major>\d+)(\-(?P<flavor>[a-z]+))?
      serialize =
          {major}-{flavor}
          {major}

      [bumpversion:file:todays_ice_cream]
      serialize =
          {major}-{flavor}

      [bumpversion:file:todays_cake]

      [bumpversion:part:flavor]
      values =
          vanilla
          chocolate
          strawberry
      """))

    main(['flavor'])

    assert '14-strawberry' == tmpdir.join("todays_cake").read()
    assert '14-strawberry' == tmpdir.join("todays_ice_cream").read()

    main(['major'])

    assert '15-vanilla' == tmpdir.join("todays_ice_cream").read()
    assert '15' == tmpdir.join("todays_cake").read()


def test_multi_line_search_is_found(tmpdir):
    tmpdir.chdir()

    tmpdir.join("the_alphabet.txt").write(dedent("""
      A
      B
      C
    """))

    tmpdir.join(".bumpversion.cfg").write(dedent("""
    [bumpversion]
    current_version = 9.8.7

    [bumpversion:file:the_alphabet.txt]
    search =
      A
      B
      C
    replace =
      A
      B
      C
      {new_version}
      """).strip())

    main(['major'])

    assert dedent("""
      A
      B
      C
      10.0.0
    """) == tmpdir.join("the_alphabet.txt").read()


@xfail_if_old_configparser
def test_configparser_empty_lines_in_values(tmpdir):
    tmpdir.chdir()

    tmpdir.join("CHANGES.rst").write(dedent("""
    My changelog
    ============

    current
    -------

    """))

    tmpdir.join(".bumpversion.cfg").write(dedent("""
    [bumpversion]
    current_version = 0.4.1

    [bumpversion:file:CHANGES.rst]
    search =
      current
      -------
    replace = current
      -------


      {new_version}
      -------
      """).strip())

    main(['patch'])
    assert dedent("""
      My changelog
      ============
      current
      -------


      0.4.2
      -------

    """) == tmpdir.join("CHANGES.rst").read()


def test_regression_tag_name_with_hyphens(tmpdir, git):
    tmpdir.chdir()
    tmpdir.join("some_source.txt").write("2014.10.22")
    check_call([git, "init"])
    check_call([git, "add", "some_source.txt"])
    check_call([git, "commit", "-m", "initial commit"])
    check_call([git, "tag", "very-unrelated-but-containing-lots-of-hyphens"])

    tmpdir.join(".bumpversion.cfg").write(dedent("""
    [bumpversion]
    current_version = 2014.10.22
    """))

    main(['patch', 'some_source.txt'])


def test_unclean_repo_exception(tmpdir, git, caplog):
    tmpdir.chdir()

    config = """[bumpversion]
current_version = 0.0.0
tag = True
commit = True
message = XXX
"""

    tmpdir.join("file1").write("foo")

    # If I have a repo with an initial commit
    check_call([git, "init"])
    check_call([git, "add", "file1"])
    check_call([git, "commit", "-m", "initial commit"])

    # If I add the bumpversion config, uncommitted
    tmpdir.join(".bumpversion.cfg").write(config)

    # I expect bumpversion patch to fail
    with pytest.raises(subprocess.CalledProcessError):
        main(['patch'])

    # And return the output of the failing command
    assert "Failed to run" in caplog.text


def test_regression_characters_after_last_label_serialize_string(tmpdir):
    tmpdir.chdir()
    tmpdir.join("bower.json").write('''
    {
      "version": "1.0.0",
      "dependency1": "1.0.0",
    }
    ''')

    tmpdir.join(".bumpversion.cfg").write(dedent(r"""
    [bumpversion]
    current_version = 1.0.0

    [bumpversion:file:bower.json]
    parse = "version": "(?P<major>\d+)\.(?P<minor>\d+)\.(?P<patch>\d+)"
    serialize = "version": "{major}.{minor}.{patch}"
    """))

    main(['patch', 'bower.json'])


def test_regression_dont_touch_capitalization_of_keys_in_config(tmpdir):
    tmpdir.chdir()
    tmpdir.join("setup.cfg").write(dedent("""
    [bumpversion]
    current_version = 0.1.0

    [other]
    DJANGO_SETTINGS = Value
    """))

    main(['patch'])

    assert dedent("""
    [bumpversion]
    current_version = 0.1.1

    [other]
    DJANGO_SETTINGS = Value
    """).strip() == tmpdir.join("setup.cfg").read().strip()


def test_regression_new_version_cli_in_files(tmpdir):
    """
    Reported here: https://github.com/peritus/bumpversion/issues/60
    """
    tmpdir.chdir()
    tmpdir.join("myp___init__.py").write("__version__ = '0.7.2'")
    tmpdir.chdir()

    tmpdir.join(".bumpversion.cfg").write(dedent("""
        [bumpversion]
        current_version = 0.7.2
        message = v{new_version}
        tag_name = {new_version}
        tag = true
        commit = true
        [bumpversion:file:myp___init__.py]
        """).strip())

    main("patch --allow-dirty --verbose --new-version 0.9.3".split(" "))

    assert "__version__ = '0.9.3'" == tmpdir.join("myp___init__.py").read()
    assert "current_version = 0.9.3" in tmpdir.join(".bumpversion.cfg").read()


def test_correct_interpolation_for_setup_cfg_files(tmpdir, configfile):
    """
    Reported here: https://github.com/c4urself/bump2version/issues/21
    """
    tmpdir.chdir()
    tmpdir.join("file.py").write("XX-XX-XXXX v. X.X.X")
    tmpdir.chdir()

    if configfile == "setup.cfg":
        tmpdir.join(configfile).write(dedent("""
            [bumpversion]
            current_version = 0.7.2
            search = XX-XX-XXXX v. X.X.X
            replace = {now:%%m-%%d-%%Y} v. {new_version}
            [bumpversion:file:file.py]
            """).strip())
    else:
        tmpdir.join(configfile).write(dedent("""
            [bumpversion]
            current_version = 0.7.2
            search = XX-XX-XXXX v. X.X.X
            replace = {now:%m-%d-%Y} v. {new_version}
            [bumpversion:file:file.py]
            """).strip())

    main(["major"])

    assert datetime.now().strftime('%m-%d-%Y') + ' v. 1.0.0' == tmpdir.join("file.py").read()
    assert "current_version = 1.0.0" in tmpdir.join(configfile).read()


@pytest.mark.parametrize("newline", [b'\n', b'\r\n'])
def test_retain_newline(tmpdir, configfile, newline):
    tmpdir.join("file.py").write_binary(dedent("""
        0.7.2
        Some Content
        """).strip().encode(encoding='UTF-8').replace(b'\n', newline))
    tmpdir.chdir()

    tmpdir.join(configfile).write_binary(dedent("""
        [bumpversion]
        current_version = 0.7.2
        search = {current_version}
        replace = {new_version}
        [bumpversion:file:file.py]
        """).strip().encode(encoding='UTF-8').replace(b'\n', newline))

    main(["major"])

    assert newline in tmpdir.join("file.py").read_binary()
    new_config = tmpdir.join(configfile).read_binary()
    assert newline in new_config

    # Ensure there is only a single newline (not two) at the end of the file
    # and that it is of the right type
    assert new_config.endswith(b"[bumpversion:file:file.py]" + newline)


<<<<<<< HEAD
@pytest.mark.parametrize("encoding", [None, "utf-8", "latin1"])
def test_file_encoding(tmpdir, configfile, encoding):
    tmpdir.join("file.py").write_binary(dedent("""
        0.7.2
        Some encoded Content: äöüß
        """).strip().encode(encoding=encoding or "utf-8"))
    tmpdir.chdir()

    if encoding is None:
        configstring = ""
    else:
        configstring = "encoding = %s" % encoding

    tmpdir.join(configfile).write_binary(dedent(("""
        [bumpversion]
        current_version = 0.7.2
        search = {current_version}
        replace = {new_version}
        [bumpversion:file:file.py]
	%s
        """) % configstring).strip().encode(encoding='UTF-8'))

    # Ensure the program works (without any exceptions or errors)
    # regardless of encoding if the encoding is configured
    # correctly
    main(["major"])
=======
def test_no_configured_files(tmpdir, vcs):
    tmpdir.join("please_ignore_me.txt").write("0.5.5")
    tmpdir.chdir()
    tmpdir.join(".bumpversion.cfg").write(dedent("""
        [bumpversion]
        current_version = 1.1.1
        [bumpversion:file:please_ignore_me.txt]
        """).strip())
    main(['--no-configured-files', 'patch'])
    assert "0.5.5" == tmpdir.join("please_ignore_me.txt").read()


def test_no_configured_files_still_file_args_work(tmpdir, vcs):
    tmpdir.join("please_ignore_me.txt").write("0.5.5")
    tmpdir.join("please_update_me.txt").write("1.1.1")
    tmpdir.chdir()
    tmpdir.join(".bumpversion.cfg").write(dedent("""
        [bumpversion]
        current_version = 1.1.1
        [bumpversion:file:please_ignore_me.txt]
        """).strip())
    main(['--no-configured-files', 'patch', "please_update_me.txt"])
    assert "0.5.5" == tmpdir.join("please_ignore_me.txt").read()
    assert "1.1.2" == tmpdir.join("please_update_me.txt").read()

>>>>>>> 2346ff66

class TestSplitArgsInOptionalAndPositional:

    def test_all_optional(self):
        params = ['--allow-dirty', '--verbose', '-n', '--tag-name', '"Tag"']
        positional, optional = \
            split_args_in_optional_and_positional(params)

        assert positional == []
        assert optional == params

    def test_all_positional(self):
        params = ['minor', 'setup.py']
        positional, optional = \
            split_args_in_optional_and_positional(params)

        assert positional == params
        assert optional == []

    def test_no_args(self):
        assert split_args_in_optional_and_positional([]) == \
            ([], [])

    def test_short_optionals(self):
        params = ['-m', '"Commit"', '-n']
        positional, optional = \
            split_args_in_optional_and_positional(params)

        assert positional == []
        assert optional == params

    def test_1optional_2positional(self):
        params = ['-n', 'major', 'setup.py']
        positional, optional = \
            split_args_in_optional_and_positional(params)

        assert positional == ['major', 'setup.py']
        assert optional == ['-n']

    def test_2optional_1positional(self):
        params = ['-n', '-m', '"Commit"', 'major']
        positional, optional = \
            split_args_in_optional_and_positional(params)

        assert positional == ['major']
        assert optional == ['-n', '-m', '"Commit"']

    def test_2optional_mixed_2positional(self):
        params = ['--allow-dirty', '-m', '"Commit"', 'minor', 'setup.py']
        positional, optional = \
            split_args_in_optional_and_positional(params)

        assert positional == ['minor', 'setup.py']
        assert optional == ['--allow-dirty', '-m', '"Commit"']<|MERGE_RESOLUTION|>--- conflicted
+++ resolved
@@ -2235,8 +2235,6 @@
     # and that it is of the right type
     assert new_config.endswith(b"[bumpversion:file:file.py]" + newline)
 
-
-<<<<<<< HEAD
 @pytest.mark.parametrize("encoding", [None, "utf-8", "latin1"])
 def test_file_encoding(tmpdir, configfile, encoding):
     tmpdir.join("file.py").write_binary(dedent("""
@@ -2263,7 +2261,8 @@
     # regardless of encoding if the encoding is configured
     # correctly
     main(["major"])
-=======
+
+
 def test_no_configured_files(tmpdir, vcs):
     tmpdir.join("please_ignore_me.txt").write("0.5.5")
     tmpdir.chdir()
@@ -2289,8 +2288,6 @@
     assert "0.5.5" == tmpdir.join("please_ignore_me.txt").read()
     assert "1.1.2" == tmpdir.join("please_update_me.txt").read()
 
->>>>>>> 2346ff66
-
 class TestSplitArgsInOptionalAndPositional:
 
     def test_all_optional(self):
